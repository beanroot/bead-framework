--- conflicted
+++ resolved
@@ -56,14 +56,6 @@
  * item. If there are no items left in the list, the list will have no selected item.
  *
  * The hidden `<input>` element is the only form element in the ListEdit layout that has a `name` attribute and as such
-<<<<<<< HEAD
- * is the only one that will result in data being submitted with the parent form. This means that the data submitted for
- * the list is a newline-separated list of the items in the list. Alternatively, the "main" ListEdit page element (which
- * is not a form element as such) is blessed with some methods and properties to manipulate the list. This element has a
- * `value` attribute that provides the items in the list in an array. You can fetch a reference to this element either
- * by using `document.getElementById()` with the ID you gave the ListEdit object, or by querying the form's `elements`
- * collection for the element with the ListEdit's `name` attribute and reading the `parentListEdit` property.
-=======
  * is the only one that will result in data being submitted with the parent form. This means that the data submitted
  * for the list is a newline-separated list of the items in the list. Alternatively, the "main" ListEdit page element
  * (which is not a form element as such) is blessed with some methods and properties to manipulate the list. This
@@ -71,7 +63,6 @@
  * element either by using `document.getElementById()` with the ID you gave the ListEdit object, or by querying the
  * form's `elements` collection for the element with the ListEdit's `name` attribute and reading the `listEdit`
  * property.
->>>>>>> 6a6b8bd9
  *
  * \par Element layout
  * Each ListEdit widget is laid out on the page like this:
